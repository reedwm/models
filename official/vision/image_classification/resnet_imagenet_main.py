# Copyright 2018 The TensorFlow Authors. All Rights Reserved.
#
# Licensed under the Apache License, Version 2.0 (the "License");
# you may not use this file except in compliance with the License.
# You may obtain a copy of the License at
#
#     http://www.apache.org/licenses/LICENSE-2.0
#
# Unless required by applicable law or agreed to in writing, software
# distributed under the License is distributed on an "AS IS" BASIS,
# WITHOUT WARRANTIES OR CONDITIONS OF ANY KIND, either express or implied.
# See the License for the specific language governing permissions and
# limitations under the License.
# ==============================================================================
"""Runs a ResNet model on the ImageNet dataset."""

from __future__ import absolute_import
from __future__ import division
from __future__ import print_function

from absl import app as absl_app
from absl import flags
from absl import logging
import tensorflow as tf

from official.utils.flags import core as flags_core
from official.utils.logs import logger
from official.utils.misc import distribution_utils
from official.utils.misc import keras_utils
from official.utils.misc import model_helpers
# pylint: disable=no-name-in-module
from official.vision.image_classification import common
from official.vision.image_classification import imagenet_preprocessing
from official.vision.image_classification import resnet_model
from official.benchmark.models import trivial_model


LR_SCHEDULE = [    # (multiplier, epoch to start) tuples
    (1.0, 5), (0.1, 30), (0.01, 60), (0.001, 80)
]


def learning_rate_schedule(current_epoch,
                           current_batch,
                           batches_per_epoch,
                           batch_size):
  """Handles linear scaling rule, gradual warmup, and LR decay.

  Scale learning rate at epoch boundaries provided in LR_SCHEDULE by the
  provided scaling factor.

  Args:
    current_epoch: integer, current epoch indexed from 0.
    current_batch: integer, current batch in the current epoch, indexed from 0.
    batches_per_epoch: integer, number of steps in an epoch.
    batch_size: integer, total batch sized.

  Returns:
    Adjusted learning rate.
  """
  initial_lr = common.BASE_LEARNING_RATE * batch_size / 256
  epoch = current_epoch + float(current_batch) / batches_per_epoch
  warmup_lr_multiplier, warmup_end_epoch = LR_SCHEDULE[0]
  if epoch < warmup_end_epoch:
    # Learning rate increases linearly per step.
    return initial_lr * warmup_lr_multiplier * epoch / warmup_end_epoch
  for mult, start_epoch in LR_SCHEDULE:
    if epoch >= start_epoch:
      learning_rate = initial_lr * mult
    else:
      break
  return learning_rate


def run(flags_obj):
  """Run ResNet ImageNet training and eval loop using native Keras APIs.

  Args:
    flags_obj: An object containing parsed flag values.

  Raises:
    ValueError: If fp16 is passed as it is not currently supported.

  Returns:
    Dictionary of training and eval stats.
  """
  keras_utils.set_session_config(
      enable_eager=flags_obj.enable_eager,
      enable_xla=flags_obj.enable_xla)

  # Execute flag override logic for better model performance
  if flags_obj.tf_gpu_thread_mode:
    common.set_gpu_thread_mode_and_count(flags_obj)
  if flags_obj.data_delay_prefetch:
    common.data_delay_prefetch()
  common.set_cudnn_batchnorm_mode()

  dtype = flags_core.get_tf_dtype(flags_obj)
  if dtype == 'float16':
    loss_scale = flags_core.get_loss_scale(flags_obj, default_for_fp16=128)
    policy = tf.keras.mixed_precision.experimental.Policy('mixed_float16',
                                                          loss_scale=loss_scale)
    tf.keras.mixed_precision.experimental.set_policy(policy)
    if not keras_utils.is_v2_0():
      raise ValueError('--dtype=fp16 is not supported in TensorFlow 1.')

  data_format = flags_obj.data_format
  if data_format is None:
    data_format = ('channels_first'
                   if tf.test.is_built_with_cuda() else 'channels_last')
  tf.keras.backend.set_image_data_format(data_format)

  # Configures cluster spec for distribution strategy.
  num_workers = distribution_utils.configure_cluster(flags_obj.worker_hosts,
                                                     flags_obj.task_index)

  strategy = distribution_utils.get_distribution_strategy(
      distribution_strategy=flags_obj.distribution_strategy,
      num_gpus=flags_obj.num_gpus,
      num_workers=num_workers,
      all_reduce_alg=flags_obj.all_reduce_alg,
      num_packs=flags_obj.num_packs)

  if strategy:
    # flags_obj.enable_get_next_as_optional controls whether enabling
    # get_next_as_optional behavior in DistributedIterator. If true, last
    # partial batch can be supported.
    strategy.extended.experimental_enable_get_next_as_optional = (
        flags_obj.enable_get_next_as_optional
    )

  strategy_scope = distribution_utils.get_strategy_scope(strategy)

  # pylint: disable=protected-access
  if flags_obj.use_synthetic_data:
    distribution_utils.set_up_synthetic_data()
    input_fn = common.get_synth_input_fn(
        height=imagenet_preprocessing.DEFAULT_IMAGE_SIZE,
        width=imagenet_preprocessing.DEFAULT_IMAGE_SIZE,
        num_channels=imagenet_preprocessing.NUM_CHANNELS,
        num_classes=imagenet_preprocessing.NUM_CLASSES,
        dtype=dtype,
        drop_remainder=True)
  else:
    distribution_utils.undo_set_up_synthetic_data()
    input_fn = imagenet_preprocessing.input_fn

  # When `enable_xla` is True, we always drop the remainder of the batches
  # in the dataset, as XLA-GPU doesn't support dynamic shapes.
  drop_remainder = flags_obj.enable_xla

  train_input_dataset = input_fn(
      is_training=True,
      data_dir=flags_obj.data_dir,
      batch_size=flags_obj.batch_size,
      num_epochs=flags_obj.train_epochs,
      parse_record_fn=imagenet_preprocessing.parse_record,
      datasets_num_private_threads=flags_obj.datasets_num_private_threads,
      dtype=dtype,
      drop_remainder=drop_remainder,
      tf_data_experimental_slack=flags_obj.tf_data_experimental_slack,
  )

  eval_input_dataset = None
  if not flags_obj.skip_eval:
    eval_input_dataset = input_fn(
        is_training=False,
        data_dir=flags_obj.data_dir,
        batch_size=flags_obj.batch_size,
        num_epochs=flags_obj.train_epochs,
        parse_record_fn=imagenet_preprocessing.parse_record,
        dtype=dtype,
        drop_remainder=drop_remainder)

  lr_schedule = 0.1
  if flags_obj.use_tensor_lr:
    lr_schedule = common.PiecewiseConstantDecayWithWarmup(
        batch_size=flags_obj.batch_size,
        epoch_size=imagenet_preprocessing.NUM_IMAGES['train'],
        warmup_epochs=LR_SCHEDULE[0][1],
        boundaries=list(p[1] for p in LR_SCHEDULE[1:]),
        multipliers=list(p[0] for p in LR_SCHEDULE),
        compute_lr_on_cpu=True)

  with strategy_scope:
    optimizer = common.get_optimizer(lr_schedule)
<<<<<<< HEAD
=======
    if dtype == 'float16':
      # TODO(reedwm): Remove manually wrapping optimizer once mixed precision
      # can be enabled with a single line of code.
      optimizer = tf.keras.mixed_precision.experimental.LossScaleOptimizer(
          optimizer, loss_scale=flags_core.get_loss_scale(flags_obj,
                                                          default_for_fp16=128))

    # TODO(hongkuny): Remove trivial model usage and move it to benchmark.
>>>>>>> b3ee015d
    if flags_obj.use_trivial_model:
      model = trivial_model.trivial_model(
          imagenet_preprocessing.NUM_CLASSES)
    else:
      model = resnet_model.resnet50(
          num_classes=imagenet_preprocessing.NUM_CLASSES)

    # TODO(b/138957587): Remove when force_v2_in_keras_compile is on longer
    # a valid arg for this model. Also remove as a valid flag.
    if flags_obj.force_v2_in_keras_compile is not None:
      model.compile(
          loss='sparse_categorical_crossentropy',
          optimizer=optimizer,
          metrics=(['sparse_categorical_accuracy']
                   if flags_obj.report_accuracy_metrics else None),
          run_eagerly=flags_obj.run_eagerly,
          experimental_run_tf_function=flags_obj.force_v2_in_keras_compile)
    else:
      model.compile(
          loss='sparse_categorical_crossentropy',
          optimizer=optimizer,
          metrics=(['sparse_categorical_accuracy']
                   if flags_obj.report_accuracy_metrics else None),
          run_eagerly=flags_obj.run_eagerly)

  callbacks = common.get_callbacks(
      learning_rate_schedule, imagenet_preprocessing.NUM_IMAGES['train'])

  train_steps = (
      imagenet_preprocessing.NUM_IMAGES['train'] // flags_obj.batch_size)
  train_epochs = flags_obj.train_epochs

  if flags_obj.train_steps:
    train_steps = min(flags_obj.train_steps, train_steps)
    train_epochs = 1

  num_eval_steps = (
      imagenet_preprocessing.NUM_IMAGES['validation'] // flags_obj.batch_size)

  validation_data = eval_input_dataset
  if flags_obj.skip_eval:
    # Only build the training graph. This reduces memory usage introduced by
    # control flow ops in layers that have different implementations for
    # training and inference (e.g., batch norm).
    if flags_obj.set_learning_phase_to_train:
      # TODO(haoyuzhang): Understand slowdown of setting learning phase when
      # not using distribution strategy.
      tf.keras.backend.set_learning_phase(1)
    num_eval_steps = None
    validation_data = None

  if not strategy and flags_obj.explicit_gpu_placement:
    # TODO(b/135607227): Add device scope automatically in Keras training loop
    # when not using distribition strategy.
    no_dist_strat_device = tf.device('/device:GPU:0')
    no_dist_strat_device.__enter__()

  history = model.fit(train_input_dataset,
                      epochs=train_epochs,
                      steps_per_epoch=train_steps,
                      callbacks=callbacks,
                      validation_steps=num_eval_steps,
                      validation_data=validation_data,
                      validation_freq=flags_obj.epochs_between_evals,
                      verbose=2)

  eval_output = None
  if not flags_obj.skip_eval:
    eval_output = model.evaluate(eval_input_dataset,
                                 steps=num_eval_steps,
                                 verbose=2)

  if not strategy and flags_obj.explicit_gpu_placement:
    no_dist_strat_device.__exit__()

  stats = common.build_stats(history, eval_output, callbacks)
  return stats


def define_imagenet_keras_flags():
  common.define_keras_flags()
  flags_core.set_defaults(train_epochs=90)
  flags.adopt_module_key_flags(common)


def main(_):
  model_helpers.apply_clean(flags.FLAGS)
  with logger.benchmark_context(flags.FLAGS):
    stats = run(flags.FLAGS)
  logging.info('Run stats:\n%s', stats)


if __name__ == '__main__':
  logging.set_verbosity(logging.INFO)
  define_imagenet_keras_flags()
  absl_app.run(main)<|MERGE_RESOLUTION|>--- conflicted
+++ resolved
@@ -184,17 +184,7 @@
 
   with strategy_scope:
     optimizer = common.get_optimizer(lr_schedule)
-<<<<<<< HEAD
-=======
-    if dtype == 'float16':
-      # TODO(reedwm): Remove manually wrapping optimizer once mixed precision
-      # can be enabled with a single line of code.
-      optimizer = tf.keras.mixed_precision.experimental.LossScaleOptimizer(
-          optimizer, loss_scale=flags_core.get_loss_scale(flags_obj,
-                                                          default_for_fp16=128))
-
     # TODO(hongkuny): Remove trivial model usage and move it to benchmark.
->>>>>>> b3ee015d
     if flags_obj.use_trivial_model:
       model = trivial_model.trivial_model(
           imagenet_preprocessing.NUM_CLASSES)
